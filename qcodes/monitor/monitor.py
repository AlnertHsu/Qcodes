#! /usr/bin/env python
# -*- coding: utf-8 -*-
# vim:fenc=utf-8
#
# Copyright © 2017 unga <giulioungaretti@me.com>
#
# Distributed under terms of the MIT license.
"""
Monitor a set of parameter in a background thread
stream opuput over websocket
"""

import asyncio
import logging
import os
import time
import json
import http.server
import socketserver
import webbrowser
import datetime
from copy import deepcopy

from threading import Thread
<<<<<<< HEAD
from typing import Dict, Any
from concurrent.futures import Future
from concurrent.futures import CancelledError
import functools
=======
from typing import Dict
from asyncio import CancelledError
>>>>>>> 7e553483

import websockets

SERVER_PORT = 3000

log = logging.getLogger(__name__)


def _get_metadata(*parameters) -> Dict[str, Any]:
    """
    Return a dict that contains the parameter metadata grouped by the
    instrument it belongs to.
    """
    ts = time.time()
    # group meta data by instrument if any
    metas = {} # type: Dict
    for parameter in parameters:
        _meta = getattr(parameter, "_latest", None)
        if _meta:
            meta = deepcopy(_meta)
        else:
            raise ValueError("Input is not a parameter; Refusing to proceed")
        # convert to string
        meta['value'] = str(meta['value'])
        if isinstance(meta["ts"], datetime.datetime):
            meta["ts"] = time.mktime(meta["ts"].timetuple())
        meta["name"] = parameter.label or parameter.name
        meta["unit"] = parameter.unit
        # find the base instrument in case this is a channel parameter
        baseinst = parameter._instrument
        while hasattr(baseinst, '_parent'):
            baseinst = baseinst._parent
        accumulator = metas.get(str(baseinst), [])
        accumulator.append(meta)
        metas[str(baseinst)] = accumulator
    parameters_out = []
    for instrument in metas:
        temp = {"instrument": instrument, "parameters": metas[instrument]}
        parameters_out.append(temp)
    state = {"ts": ts, "parameters": parameters_out}
    return state


def _handler(parameters, interval: int):

    async def serverFunc(websocket, path):
        while True:
            try:
                try:
                    meta = _get_metadata(*parameters)
                except ValueError as e:
                    log.exception(e)
                    break
                log.debug(f"sending.. to {websocket}")
                try:
                    await websocket.send(json.dumps(meta))
                # mute browser disconnects
                except websockets.exceptions.ConnectionClosed as e:
                    log.debug(e)
                await asyncio.sleep(interval)
            except CancelledError:
                log.debug("Got CancelledError")
                break

        log.debug("Stopping Websocket handler")

    return serverFunc


class Monitor(Thread):
    running = None
    server = None

    def __init__(self, *parameters, interval=1):
        """
        Monitor qcodes parameters.

        Args:
            *parameters: Parameters to monitor
            interval: How often one wants to refresh the values
        """
        # let the thread start
        time.sleep(0.01)
        super().__init__()
        self.loop = None
        self._monitor(*parameters, interval=interval)
        Monitor.running = self

    def run(self):
        """
        Start the event loop and run forever
        """
        log.debug("Running Websocket server")
        self.loop = asyncio.new_event_loop()
        self.loop_is_closed = False
        asyncio.set_event_loop(self.loop)
        server_start = websockets.serve(self.handler, '127.0.0.1', 5678)
        self.server = self.loop.run_until_complete(server_start)
        self.loop.run_forever()
        log.debug("loop stopped")
        log.debug("Pending tasks at close: {}".format(
            asyncio.Task.all_tasks(self.loop)))
        self.loop.close()
        while not self.loop.is_closed():
            log.debug("waiting for loop to stop and close")
            time.sleep(0.01)
        self.loop_is_closed = True
        log.debug("loop closed")

    def stop(self) -> None:
        """
        Shutdown the server, close the event loop and join the thread.
        Setting active Monitor to None
        """
        self.join()
        Monitor.running = None

    async def __stop_server(self):
        log.debug("asking server to close")
        self.server.close()
        log.debug("waiting for server to close")
        await self.loop.create_task(self.server.wait_closed())
        log.debug("stopping loop")
        log.debug("Pending tasks at stop: {}".format(asyncio.Task.all_tasks(self.loop)))
        self.loop.stop()

    def join(self, timeout=None) -> None:
        """
        Overwrite Thread.join to make sure server is stopped before
        joining avoiding a potential deadlock.
        """
        log.debug("Shutting down server")
        asyncio.run_coroutine_threadsafe(self.__stop_server(), self.loop)
        while not self.loop_is_closed:
            log.debug("waiting for loop to stop and close")
            time.sleep(0.01)

        log.debug("Loop reported closed")
        super().join(timeout=timeout)
        log.debug("Monitor Thread has joined")

    @staticmethod
    def show():
        """
        Overwrite this method to show/raise your monitor GUI
        F.ex.

        ::

            import webbrowser
            url = "localhost:3000"
            # Open URL in new window, raising the window if possible.
            webbrowser.open_new(url)

        """
        webbrowser.open("http://localhost:{}".format(SERVER_PORT))

    def _monitor(self, *parameters, interval=1):
        self.handler = _handler(parameters, interval=interval)
        # TODO (giulioungaretti) read from config

        log.debug("Start monitoring thread")

        if Monitor.running:
            # stop the old server
            log.debug("Stopping and restarting server")
            Monitor.running.stop()

        self.start()

        # let the thread start
        time.sleep(0.01)
        log.debug("Start monitoring server")


class Server():

    def __init__(self, port=3000):
        self.port = port
        self.handler = http.server.SimpleHTTPRequestHandler
        self.httpd = socketserver.TCPServer(("", self.port), self.handler)
        self.static_dir = os.path.join(os.path.dirname(__file__), 'dist')

    def run(self):
        os.chdir(self.static_dir)
        log.debug("serving directory %s", self.static_dir)
        log.info("Open browser at http://localhost::{}".format(self.port))
        self.httpd.serve_forever()

    def stop(self):
        self.httpd.shutdown()


if __name__ == "__main__":
    server = Server(SERVER_PORT)
    print("Open browser at http://localhost:{}".format(server.port))
    try:
        webbrowser.open("http://localhost:{}".format(server.port))
        server.run()
    except KeyboardInterrupt:
        exit()<|MERGE_RESOLUTION|>--- conflicted
+++ resolved
@@ -22,15 +22,9 @@
 from copy import deepcopy
 
 from threading import Thread
-<<<<<<< HEAD
 from typing import Dict, Any
-from concurrent.futures import Future
-from concurrent.futures import CancelledError
+from asyncio import CancelledError
 import functools
-=======
-from typing import Dict
-from asyncio import CancelledError
->>>>>>> 7e553483
 
 import websockets
 
